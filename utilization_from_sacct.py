--- conflicted
+++ resolved
@@ -656,12 +656,7 @@
     sacct_df = sacct_df[['JobID', 'Account', 'Partition', 'Elapsed', 'ReqCPUS', 'ReqMem', 'ReqTRES', 'AllocTRES']]
     sacct_df = sacct_df.dropna()
 
-<<<<<<< HEAD
-    # pickle the data
-    sacct_df.to_pickle('sacct_df.pkl')
-=======
     sacct_df.to_pickle(f'sacct_df_{date_strings[0]}-{date_strings[1]}.pkl')
->>>>>>> 691b6924
 
     if DEBUG_P:
         print('DEBUG: utilization(): INFO')
